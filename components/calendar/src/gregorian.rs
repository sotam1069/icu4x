// This file is part of ICU4X. For terms of use, please see the file
// called LICENSE at the top level of the ICU4X source tree
// (online at: https://github.com/unicode-org/icu4x/blob/main/LICENSE ).

//! This module contains types and implementations for the Gregorian calendar.
//!
//! ```rust
//! use icu::calendar::{gregorian::Gregorian, Date, DateTime};
//!
//! // `Date` type
//! let date_iso = Date::try_new_iso_date(1970, 1, 2)
//!     .expect("Failed to initialize ISO Date instance.");
//! let date_gregorian = Date::new_from_iso(date_iso, Gregorian);
//!
//! // `DateTime` type
//! let datetime_iso = DateTime::try_new_iso_datetime(1970, 1, 2, 13, 1, 0)
//!     .expect("Failed to initialize ISO DateTime instance.");
//! let datetime_gregorian = DateTime::new_from_iso(datetime_iso, Gregorian);
//!
//! // `Date` checks
//! assert_eq!(date_gregorian.year().number, 1970);
//! assert_eq!(date_gregorian.month().ordinal, 1);
//! assert_eq!(date_gregorian.day_of_month().0, 2);
//!
//! // `DateTime` type
//! assert_eq!(datetime_gregorian.date.year().number, 1970);
//! assert_eq!(datetime_gregorian.date.month().ordinal, 1);
//! assert_eq!(datetime_gregorian.date.day_of_month().0, 2);
//! assert_eq!(datetime_gregorian.time.hour.number(), 13);
//! assert_eq!(datetime_gregorian.time.minute.number(), 1);
//! assert_eq!(datetime_gregorian.time.second.number(), 0);
//! ```

use crate::any_calendar::AnyCalendarKind;
use crate::calendar_arithmetic::ArithmeticDate;
use crate::iso::{Iso, IsoDateInner};
use crate::{types, Calendar, CalendarError, Date, DateDuration, DateDurationUnit, DateTime};
use tinystr::tinystr;

/// The Gregorian Calendar
///
/// The [Gregorian calendar] is a solar calendar used by most of the world, with twelve months.
///
/// This type can be used with [`Date`] or [`DateTime`] to represent dates in this calendar.
///
/// [Gregorian calendar]: https://en.wikipedia.org/wiki/Gregorian_calendar
///
/// # Era codes
///
/// This calendar supports two era codes: `"bce"`, and `"ce"`, corresponding to the BCE and CE eras
#[derive(Copy, Clone, Debug, Default)]
#[allow(clippy::exhaustive_structs)] // this type is stable
pub struct Gregorian;

#[derive(Copy, Clone, Debug, Hash, Eq, PartialEq, PartialOrd, Ord)]
/// The inner date type used for representing [`Date`]s of [`Gregorian`]. See [`Date`] and [`Gregorian`] for more details.
pub struct GregorianDateInner(IsoDateInner);

impl Calendar for Gregorian {
    type DateInner = GregorianDateInner;
    fn date_from_codes(
        &self,
        era: types::Era,
        year: i32,
        month_code: types::MonthCode,
        day: u8,
    ) -> Result<Self::DateInner, CalendarError> {
        let year = if era.0 == tinystr!(16, "ce") {
            if year <= 0 {
                return Err(CalendarError::OutOfRange);
            }
            year
        } else if era.0 == tinystr!(16, "bce") {
            if year <= 0 {
                return Err(CalendarError::OutOfRange);
            }
            1 - year
        } else {
            return Err(CalendarError::UnknownEra(era.0, self.debug_name()));
        };

        ArithmeticDate::new_from_solar(self, year, month_code, day)
            .map(IsoDateInner)
            .map(GregorianDateInner)
    }

    fn date_from_iso(&self, iso: Date<Iso>) -> GregorianDateInner {
        GregorianDateInner(*iso.inner())
    }

    fn date_to_iso(&self, date: &Self::DateInner) -> Date<Iso> {
        Date::from_raw(date.0, Iso)
    }

    fn months_in_year(&self, date: &Self::DateInner) -> u8 {
        Iso.months_in_year(&date.0)
    }

    fn days_in_year(&self, date: &Self::DateInner) -> u32 {
        Iso.days_in_year(&date.0)
    }

    fn days_in_month(&self, date: &Self::DateInner) -> u8 {
        Iso.days_in_month(&date.0)
    }

    fn offset_date(&self, date: &mut Self::DateInner, offset: DateDuration<Self>) {
        Iso.offset_date(&mut date.0, offset.cast_unit())
    }

    #[allow(clippy::field_reassign_with_default)] // it's more clear this way
    fn until(
        &self,
        date1: &Self::DateInner,
        date2: &Self::DateInner,
        _calendar2: &Self,
        largest_unit: DateDurationUnit,
        smallest_unit: DateDurationUnit,
    ) -> DateDuration<Self> {
        Iso.until(&date1.0, &date2.0, &Iso, largest_unit, smallest_unit)
            .cast_unit()
    }

    /// The calendar-specific year represented by `date`
    fn year(&self, date: &Self::DateInner) -> types::FormattableYear {
        year_as_gregorian(date.0 .0.year)
    }

    /// The calendar-specific month represented by `date`
    fn month(&self, date: &Self::DateInner) -> types::FormattableMonth {
        Iso.month(&date.0)
    }

    /// The calendar-specific day-of-month represented by `date`
    fn day_of_month(&self, date: &Self::DateInner) -> types::DayOfMonth {
        Iso.day_of_month(&date.0)
    }

    /// Information of the day of the year
    fn day_of_year_info(&self, date: &Self::DateInner) -> types::DayOfYearInfo {
        let prev_year = date.0 .0.year.saturating_sub(1);
        let next_year = date.0 .0.year.saturating_add(1);
        types::DayOfYearInfo {
            day_of_year: Iso::day_of_year(date.0),
            days_in_year: Iso::days_in_year_direct(date.0 .0.year),
            prev_year: year_as_gregorian(prev_year),
            days_in_prev_year: Iso::days_in_year_direct(prev_year),
            next_year: year_as_gregorian(next_year),
        }
    }

    fn debug_name(&self) -> &'static str {
        "Gregorian"
    }

    fn any_calendar_kind(&self) -> Option<AnyCalendarKind> {
        Some(AnyCalendarKind::Gregorian)
    }
}

impl Date<Gregorian> {
    /// Construct a new Gregorian Date.
    ///
    /// Years are specified as ISO years.
    ///
    /// ```rust
    /// use icu::calendar::Date;
    /// use std::convert::TryFrom;
    ///
    /// // Conversion from ISO to Gregorian
    /// let date_gregorian = Date::try_new_gregorian_date(1970, 1, 2)
    ///     .expect("Failed to initialize Gregorian Date instance.");
    ///
    /// assert_eq!(date_gregorian.year().number, 1970);
    /// assert_eq!(date_gregorian.month().ordinal, 1);
    /// assert_eq!(date_gregorian.day_of_month().0, 2);
    /// ```
    pub fn try_new_gregorian_date(
        year: i32,
        month: u8,
        day: u8,
    ) -> Result<Date<Gregorian>, CalendarError> {
        Date::try_new_iso_date(year, month, day).map(|d| Date::new_from_iso(d, Gregorian))
    }
}

impl DateTime<Gregorian> {
    /// Construct a new Gregorian datetime from integers.
    ///
    /// Years are specified as ISO years.
    ///
    /// ```rust
    /// use icu::calendar::DateTime;
    ///
    /// let datetime_gregorian =
    ///     DateTime::try_new_gregorian_datetime(1970, 1, 2, 13, 1, 0)
    ///         .expect("Failed to initialize Gregorian DateTime instance.");
    ///
    /// assert_eq!(datetime_gregorian.date.year().number, 1970);
    /// assert_eq!(datetime_gregorian.date.month().ordinal, 1);
    /// assert_eq!(datetime_gregorian.date.day_of_month().0, 2);
    /// assert_eq!(datetime_gregorian.time.hour.number(), 13);
    /// assert_eq!(datetime_gregorian.time.minute.number(), 1);
    /// assert_eq!(datetime_gregorian.time.second.number(), 0);
    /// ```
    pub fn try_new_gregorian_datetime(
        year: i32,
        month: u8,
        day: u8,
        hour: u8,
        minute: u8,
        second: u8,
    ) -> Result<DateTime<Gregorian>, CalendarError> {
        Ok(DateTime {
            date: Date::try_new_gregorian_date(year, month, day)?,
            time: types::Time::try_new(hour, minute, second, 0)?,
        })
    }
}

pub(crate) fn year_as_gregorian(year: i32) -> types::FormattableYear {
    if year > 0 {
        types::FormattableYear {
            era: types::Era(tinystr!(16, "ce")),
            number: year,
            related_iso: None,
        }
    } else {
        types::FormattableYear {
            era: types::Era(tinystr!(16, "bce")),
            number: year.saturating_sub(0),
            related_iso: None,
        }
    }
}
<<<<<<< HEAD
#[cfg(test)]
mod test {
    use super::*;

    #[test]
    fn day_of_year_info_max() {
        #[derive(Debug)]
        struct MaxCase {
            year: i32,
            month: u8,
            day: u8,
            next_year: i32,
        }
        let cases = [
            MaxCase {
                year: i32::MAX,
                month: 7,
                day: 11,
                next_year: i32::MAX,
            },
            MaxCase {
                year: i32::MAX,
                month: 7,
                day: 12,
                next_year: i32::MAX,
            },
            MaxCase {
                year: i32::MAX,
                month: 8,
                day: 10,
                next_year: i32::MAX,
            },
            MaxCase {
                year: i32::MAX - 1,
                month: 7,
                day: 11,
                next_year: i32::MAX,
=======

#[cfg(test)]
mod tests {

    use super::*;
    use types::Era;

    #[derive(Debug)]
    struct TestCase {
        fixed_date: i32,
        iso_year: i32,
        iso_month: u8,
        iso_day: u8,
        expected_year: i32,
        expected_era: Era,
        expected_month: u32,
        expected_day: u32,
    }

    fn check_test_case(case: TestCase) {
        let iso_from_fixed: Date<Iso> = Iso::iso_from_fixed(case.fixed_date);
        let greg_date_from_fixed: Date<Gregorian> = Date::new_from_iso(iso_from_fixed, Gregorian);
        assert_eq!(greg_date_from_fixed.year().number, case.expected_year,
            "Failed year check from fixed: {case:?}\nISO: {iso_from_fixed:?}\nGreg: {greg_date_from_fixed:?}");
        assert_eq!(greg_date_from_fixed.year().era, case.expected_era,
            "Failed era check from fixed: {case:?}\nISO: {iso_from_fixed:?}\nGreg: {greg_date_from_fixed:?}");
        assert_eq!(greg_date_from_fixed.month().ordinal, case.expected_month,
            "Failed month check from fixed: {case:?}\nISO: {iso_from_fixed:?}\nGreg: {greg_date_from_fixed:?}");
        assert_eq!(greg_date_from_fixed.day_of_month().0, case.expected_day,
            "Failed day check from fixed: {case:?}\nISO: {iso_from_fixed:?}\nGreg: {greg_date_from_fixed:?}");

        let iso_date_man: Date<Iso> =
            Date::try_new_iso_date(case.iso_year, case.iso_month, case.iso_day)
                .expect("Failed to initialize ISO date for {case:?}");
        let greg_date_man: Date<Gregorian> = Date::new_from_iso(iso_date_man, Gregorian);
        assert_eq!(iso_from_fixed, iso_date_man,
            "ISO from fixed not equal to ISO generated from manually-input ymd\nCase: {case:?}\nFixed: {iso_from_fixed:?}\nMan: {iso_date_man:?}");
        assert_eq!(greg_date_from_fixed, greg_date_man,
            "Greg. date from fixed not equal to Greg. generated from manually-input ymd\nCase: {case:?}\nFixed: {greg_date_from_fixed:?}\nMan: {greg_date_man:?}");
    }

    #[test]
    fn test_gregorian_ce() {
        // Tests that the Gregorian calendar gives the correct expected
        // day, month, and year for positive years (AD/CE/gregory era)

        let cases = [
            TestCase {
                fixed_date: 1,
                iso_year: 1,
                iso_month: 1,
                iso_day: 1,
                expected_year: 1,
                expected_era: Era(tinystr!(16, "ce")),
                expected_month: 1,
                expected_day: 1,
            },
            TestCase {
                fixed_date: 181,
                iso_year: 1,
                iso_month: 6,
                iso_day: 30,
                expected_year: 1,
                expected_era: Era(tinystr!(16, "ce")),
                expected_month: 6,
                expected_day: 30,
            },
            TestCase {
                fixed_date: 1155,
                iso_year: 4,
                iso_month: 2,
                iso_day: 29,
                expected_year: 4,
                expected_era: Era(tinystr!(16, "ce")),
                expected_month: 2,
                expected_day: 29,
            },
            TestCase {
                fixed_date: 1344,
                iso_year: 4,
                iso_month: 9,
                iso_day: 5,
                expected_year: 4,
                expected_era: Era(tinystr!(16, "ce")),
                expected_month: 9,
                expected_day: 5,
            },
            TestCase {
                fixed_date: 36219,
                iso_year: 100,
                iso_month: 3,
                iso_day: 1,
                expected_year: 100,
                expected_era: Era(tinystr!(16, "ce")),
                expected_month: 3,
                expected_day: 1,
>>>>>>> abe19507
            },
        ];

        for case in cases {
<<<<<<< HEAD
            let date = Date::try_new_gregorian_date(case.year, case.month, case.day).unwrap();

            assert_eq!(
                Calendar::day_of_year_info(&Gregorian, &date.inner)
                    .next_year
                    .number,
                case.next_year,
                "{case:?}",
            );
        }
    }
    #[test]
    fn day_of_year_info_min() {
        #[derive(Debug)]
        struct MinCase {
            year: i32,
            month: u8,
            day: u8,
            prev_year: i32,
        }
        let cases = [
            MinCase {
                year: i32::MIN,
                month: 1,
                day: 1,
                prev_year: i32::MIN,
            },
            MinCase {
                year: i32::MIN,
                month: 12,
                day: 31,
                prev_year: i32::MIN,
            },
            MinCase {
                year: i32::MIN,
                month: 2,
                day: 2,
                prev_year: i32::MIN,
            },
            MinCase {
                year: i32::MIN + 1,
                month: 1,
                day: 1,
                prev_year: i32::MIN,
            },
            MinCase {
                year: 0,
                month: 1,
                day: 1,
                prev_year: -1,
            },
            MinCase {
                year: -2000,
                month: 6,
                day: 15,
                prev_year: -2001,
            },
            MinCase {
                year: 2020,
                month: 12,
                day: 31,
                prev_year: 2019,
=======
            check_test_case(case);
        }
    }

    #[test]
    fn test_gregorian_bce() {
        // Tests that the Gregorian calendar gives the correct expected
        // day, month, and year for negative years (BC/BCE/pre-gregory era)

        let cases = [
            TestCase {
                fixed_date: 0,
                iso_year: 0,
                iso_month: 12,
                iso_day: 31,
                expected_year: 1,
                expected_era: Era(tinystr!(16, "bce")),
                expected_month: 12,
                expected_day: 31,
            },
            TestCase {
                fixed_date: -365, // This is a leap year
                iso_year: 0,
                iso_month: 1,
                iso_day: 1,
                expected_year: 1,
                expected_era: Era(tinystr!(16, "bce")),
                expected_month: 1,
                expected_day: 1,
            },
            TestCase {
                fixed_date: -366,
                iso_year: -1,
                iso_month: 12,
                iso_day: 31,
                expected_year: 2,
                expected_era: Era(tinystr!(16, "bce")),
                expected_month: 12,
                expected_day: 31,
            },
            TestCase {
                fixed_date: -1461,
                iso_year: -4,
                iso_month: 12,
                iso_day: 31,
                expected_year: 5,
                expected_era: Era(tinystr!(16, "bce")),
                expected_month: 12,
                expected_day: 31,
            },
            TestCase {
                fixed_date: -1826,
                iso_year: -4,
                iso_month: 1,
                iso_day: 1,
                expected_year: 5,
                expected_era: Era(tinystr!(16, "bce")),
                expected_month: 1,
                expected_day: 1,
>>>>>>> abe19507
            },
        ];

        for case in cases {
<<<<<<< HEAD
            let date = Date::try_new_gregorian_date(case.year, case.month, case.day).unwrap();

            assert_eq!(
                Calendar::day_of_year_info(&Gregorian, &date.inner)
                    .prev_year
                    .number,
                case.prev_year,
                "{case:?}",
            );
=======
            check_test_case(case);
        }
    }

    #[test]
    fn check_gregorian_directionality() {
        // Tests that for a large range of fixed dates, if a fixed date
        // is less than another, the corresponding YMD should also be less
        // than the other, without exception.
        for i in -100..100 {
            for j in -100..100 {
                let iso_i: Date<Iso> = Iso::iso_from_fixed(i);
                let iso_j: Date<Iso> = Iso::iso_from_fixed(j);

                let greg_i: Date<Gregorian> = Date::new_from_iso(iso_i, Gregorian);
                let greg_j: Date<Gregorian> = Date::new_from_iso(iso_j, Gregorian);

                assert_eq!(
                    i.cmp(&j),
                    iso_i.cmp(&iso_j),
                    "ISO directionality inconsistent with directionality for i: {i}, j: {j}"
                );
                assert_eq!(
                    i.cmp(&j),
                    greg_i.cmp(&greg_j),
                    "Gregorian directionality inconsistent with directionality for i: {i}, j: {j}"
                );
            }
>>>>>>> abe19507
        }
    }
}<|MERGE_RESOLUTION|>--- conflicted
+++ resolved
@@ -228,15 +228,16 @@
     } else {
         types::FormattableYear {
             era: types::Era(tinystr!(16, "bce")),
-            number: year.saturating_sub(0),
+            number: 1_i32.saturating_sub(year),
             related_iso: None,
         }
     }
 }
-<<<<<<< HEAD
+
 #[cfg(test)]
 mod test {
     use super::*;
+    use types::Era;
 
     #[test]
     fn day_of_year_info_max() {
@@ -245,39 +246,101 @@
             year: i32,
             month: u8,
             day: u8,
-            next_year: i32,
+            next_era_year: i32,
+            era: &'static str
         }
         let cases = [
             MaxCase {
                 year: i32::MAX,
                 month: 7,
                 day: 11,
-                next_year: i32::MAX,
+                next_era_year: i32::MAX,
+                era: "ce",
             },
             MaxCase {
                 year: i32::MAX,
                 month: 7,
                 day: 12,
-                next_year: i32::MAX,
+                next_era_year: i32::MAX,
+                era: "ce",
             },
             MaxCase {
                 year: i32::MAX,
                 month: 8,
                 day: 10,
-                next_year: i32::MAX,
+                next_era_year: i32::MAX,
+                era: "ce",
             },
             MaxCase {
                 year: i32::MAX - 1,
                 month: 7,
                 day: 11,
-                next_year: i32::MAX,
-=======
-
-#[cfg(test)]
-mod tests {
-
-    use super::*;
-    use types::Era;
+                next_era_year: i32::MAX,
+                era: "ce",
+            },
+            MaxCase {
+                year: -2,
+                month: 1,
+                day: 1,
+                next_era_year: 2,
+                era: "bce",
+            },
+            MaxCase {
+                year: -1,
+                month: 1,
+                day: 1,
+                next_era_year: 1,
+                era: "bce",
+            },
+            MaxCase {
+                year: 0,
+                month: 1,
+                day: 1,
+                next_era_year: 1,
+                era: "ce",
+            },
+            MaxCase {
+                year: 1,
+                month: 1,
+                day: 1,
+                next_era_year: 2,
+                era: "ce",
+            },
+            MaxCase {
+                year: 2000,
+                month: 6,
+                day: 15,
+                next_era_year: 2001,
+                era: "ce",
+            },
+            MaxCase {
+                year: 2020,
+                month: 12,
+                day: 31,
+                next_era_year: 2021,
+                era: "ce",
+            },
+        ];
+
+        for case in cases {
+            let date = Date::try_new_gregorian_date(case.year, case.month, case.day).unwrap();
+
+            assert_eq!(
+                Calendar::day_of_year_info(&Gregorian, &date.inner)
+                    .next_year
+                    .number,
+                case.next_era_year,
+                "{case:?}",
+            );
+            assert_eq!(
+                Calendar::day_of_year_info(&Gregorian, &date.inner)
+                    .next_year
+                    .era.0,
+                case.era,
+                "{case:?}",
+            );
+        }
+    }
 
     #[derive(Debug)]
     struct TestCase {
@@ -368,23 +431,14 @@
                 expected_era: Era(tinystr!(16, "ce")),
                 expected_month: 3,
                 expected_day: 1,
->>>>>>> abe19507
             },
         ];
 
         for case in cases {
-<<<<<<< HEAD
-            let date = Date::try_new_gregorian_date(case.year, case.month, case.day).unwrap();
-
-            assert_eq!(
-                Calendar::day_of_year_info(&Gregorian, &date.inner)
-                    .next_year
-                    .number,
-                case.next_year,
-                "{case:?}",
-            );
-        }
-    }
+            check_test_case(case);
+        }
+    }
+
     #[test]
     fn day_of_year_info_min() {
         #[derive(Debug)]
@@ -392,52 +446,106 @@
             year: i32,
             month: u8,
             day: u8,
-            prev_year: i32,
+            prev_era_year: i32,
+            era: &'static str,
         }
         let cases = [
             MinCase {
-                year: i32::MIN,
-                month: 1,
-                day: 1,
-                prev_year: i32::MIN,
-            },
-            MinCase {
-                year: i32::MIN,
+                year: i32::MIN + 4,
+                month: 1,
+                day: 1,
+                prev_era_year: i32::MAX - 1,
+                era: "bce",
+            },
+            MinCase {
+                year: i32::MIN + 3,
                 month: 12,
                 day: 31,
-                prev_year: i32::MIN,
-            },
-            MinCase {
-                year: i32::MIN,
+                prev_era_year: i32::MAX ,
+                era: "bce",
+            },
+            MinCase { 
+                year: i32::MIN + 2,
                 month: 2,
                 day: 2,
-                prev_year: i32::MIN,
+                prev_era_year: i32::MAX,
+                era: "bce",
             },
             MinCase {
                 year: i32::MIN + 1,
                 month: 1,
                 day: 1,
-                prev_year: i32::MIN,
+                prev_era_year: i32::MAX,
+                era: "bce",
+            },
+            MinCase {
+                year: i32::MIN,
+                month: 1,
+                day: 1,
+                prev_era_year: i32::MAX,
+                era: "bce",
+            },
+            MinCase {
+                year: 3,
+                month: 1,
+                day: 1,
+                prev_era_year: 2,
+                era: "ce",
+            },
+            MinCase {
+                year: 2,
+                month: 1,
+                day: 1,
+                prev_era_year: 1,
+                era: "ce",
+            },
+            MinCase {
+                year: 1,
+                month: 1,
+                day: 1,
+                prev_era_year: 1,
+                era: "bce",
             },
             MinCase {
                 year: 0,
                 month: 1,
                 day: 1,
-                prev_year: -1,
+                prev_era_year: 2,
+                era: "bce",
             },
             MinCase {
                 year: -2000,
                 month: 6,
                 day: 15,
-                prev_year: -2001,
+                prev_era_year: 2002,
+                era: "bce",
             },
             MinCase {
                 year: 2020,
                 month: 12,
                 day: 31,
-                prev_year: 2019,
-=======
-            check_test_case(case);
+                prev_era_year: 2019,
+                era: "ce",
+            },
+        ];
+
+        for case in cases {
+            let date = Date::try_new_gregorian_date(case.year, case.month, case.day).unwrap();
+
+            assert_eq!(
+                Calendar::day_of_year_info(&Gregorian, &date.inner)
+                    .prev_year
+                    .number,
+                case.prev_era_year,
+                "{case:?}",
+            );
+            assert_eq!(
+                Calendar::day_of_year_info(&Gregorian, &date.inner)
+                    .prev_year
+                    .era.0,
+                case.era,
+                "{case:?}",
+            );
         }
     }
 
@@ -496,22 +604,10 @@
                 expected_era: Era(tinystr!(16, "bce")),
                 expected_month: 1,
                 expected_day: 1,
->>>>>>> abe19507
             },
         ];
 
         for case in cases {
-<<<<<<< HEAD
-            let date = Date::try_new_gregorian_date(case.year, case.month, case.day).unwrap();
-
-            assert_eq!(
-                Calendar::day_of_year_info(&Gregorian, &date.inner)
-                    .prev_year
-                    .number,
-                case.prev_year,
-                "{case:?}",
-            );
-=======
             check_test_case(case);
         }
     }
@@ -540,7 +636,6 @@
                     "Gregorian directionality inconsistent with directionality for i: {i}, j: {j}"
                 );
             }
->>>>>>> abe19507
         }
     }
 }