--- conflicted
+++ resolved
@@ -86,15 +86,10 @@
         12
     }
 
-<<<<<<< HEAD
     fn days_in_provided_year(year: i32) -> u32 {
         (1..=12)
             .map(|month| IslamicObservational::month_days(year, month) as u32)
             .sum()
-=======
-    fn days_in_provided_year(_year: i32) -> u16 {
-        355
->>>>>>> 2854a444
     }
 
     // As an observational-lunar calendar, it does not have leap years.
@@ -330,15 +325,10 @@
         12
     }
 
-<<<<<<< HEAD
     fn days_in_provided_year(year: i32) -> u32 {
         (1..=12)
             .map(|month| UmmAlQura::month_days(year, month) as u32)
             .sum()
-=======
-    fn days_in_provided_year(_year: i32) -> u16 {
-        355
->>>>>>> 2854a444
     }
 
     // As an observational-lunar calendar, it does not have leap years.
