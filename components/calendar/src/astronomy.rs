--- conflicted
+++ resolved
@@ -25,8 +25,6 @@
     pub(crate) zone: f64,      // UTC timezone offset
 }
 
-<<<<<<< HEAD
-=======
 #[allow(dead_code)]
 pub(crate) const MECCA: Location = Location {
     latitude: 6427.0 / 300.0,
@@ -35,7 +33,6 @@
     zone: (1_f64 / 8_f64),
 };
 
->>>>>>> fa3e3a8c
 #[allow(clippy::excessive_precision)]
 pub(crate) const PI: f64 = 3.14159265358979323846264338327950288_f64;
 
@@ -65,10 +62,7 @@
 impl Location {
     /// Create a location; latitude is from -90 to 90, and longitude is from -180 to 180;
     /// attempting to create a location outside of these bounds will result in a LocationError.
-<<<<<<< HEAD
-=======
     #[allow(dead_code)]
->>>>>>> fa3e3a8c
     pub(crate) fn try_new(
         latitude: f64,
         longitude: f64,
@@ -104,28 +98,19 @@
     }
 
     /// Get the longitude of a Location
-<<<<<<< HEAD
-=======
     #[allow(dead_code)]
->>>>>>> fa3e3a8c
     pub(crate) fn longitude(&self) -> f64 {
         self.longitude
     }
 
     /// Get the latitude of a Location
-<<<<<<< HEAD
-=======
     #[allow(dead_code)]
->>>>>>> fa3e3a8c
     pub(crate) fn latitude(&self) -> f64 {
         self.latitude
     }
 
     /// Get the elevation of a Location
-<<<<<<< HEAD
-=======
     #[allow(dead_code)]
->>>>>>> fa3e3a8c
     pub(crate) fn elevation(&self) -> f64 {
         self.elevation
     }
@@ -157,10 +142,7 @@
     }
 
     /// Convert from universal time to local time given a location
-<<<<<<< HEAD
-=======
     #[allow(dead_code)]
->>>>>>> fa3e3a8c
     pub(crate) fn local_from_universal(universal_time: Moment, location: Location) -> Moment {
         universal_time + Self::zone_from_longitude(location.longitude)
     }
@@ -717,11 +699,8 @@
         let moon = Self::phasis_on_or_after(date + 1, location);
         let prev = Self::phasis_on_or_before(date, location);
 
-<<<<<<< HEAD
-=======
         debug_assert!(moon > prev);
         debug_assert!(moon - prev < u8::MAX.into());
->>>>>>> fa3e3a8c
         (moon - prev) as u8
     }
 
@@ -984,21 +963,14 @@
         }
     }
 
-<<<<<<< HEAD
-=======
     #[allow(dead_code)]
->>>>>>> fa3e3a8c
     pub(crate) fn sunset(date: Moment, location: Location) -> Option<Moment> {
         let alpha = Self::refraction(location) + (16.0 / 60.0);
 
         Self::dusk(date.inner(), location, alpha)
     }
 
-<<<<<<< HEAD
-    #[allow(clippy::unwrap_used, clippy::eq_op)]
-=======
     #[allow(dead_code, clippy::unwrap_used, clippy::eq_op)]
->>>>>>> fa3e3a8c
     pub(crate) fn moonlag(date: Moment, location: Location) -> Option<f64> {
         let sun = Self::sunset(date, location)?;
         let moon = Self::moonset(date, location)?;
@@ -1143,10 +1115,7 @@
 
         Location::universal_from_standard(best, location)
     }
-<<<<<<< HEAD
-=======
-
->>>>>>> fa3e3a8c
+    
     // Angular separation of sun and moon at a specific moment
     fn arc_of_light(moment: Moment) -> f64 {
         arccos_degrees(
