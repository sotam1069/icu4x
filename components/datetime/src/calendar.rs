// This file is part of ICU4X. For terms of use, please see the file
// called LICENSE at the top level of the ICU4X source tree
// (online at: https://github.com/unicode-org/icu4x/blob/main/LICENSE ).

use crate::provider::calendar::*;
use icu_calendar::any_calendar::AnyCalendarKind;
use icu_calendar::chinese::Chinese;
use icu_calendar::roc::Roc;
use icu_calendar::{
<<<<<<< HEAD
    buddhist::Buddhist, coptic::Coptic, ethiopian::Ethiopian, hebrew::Hebrew, indian::Indian,
=======
    buddhist::Buddhist, coptic::Coptic, ethiopian::Ethiopian, indian::Indian,
>>>>>>> b7aa1174
    islamic::IslamicCivil, islamic::IslamicObservational, islamic::IslamicTabular,
    islamic::UmmAlQura, japanese::Japanese, japanese::JapaneseExtended, persian::Persian,
    Gregorian,
};
use icu_locid::extensions::unicode::{value, Value};
use icu_provider::prelude::*;

/// A calendar that can be found in CLDR
///
/// New implementors of this trait will likely also wish to modify `get_era_code_map()`
/// in the CLDR transformer to support any new era maps.
pub trait CldrCalendar {
    /// The Unicode BCP 47 identifier for the calendar
    /// If multiple BCP 47 identifiers work, this should be
    /// the default one when no others are provided
    const DEFAULT_BCP_47_IDENTIFIER: Value;

    /// The data marker for loading symbols for this calendar.
    type DateSymbolsV1Marker: KeyedDataMarker<Yokeable = DateSymbolsV1<'static>>;

    /// The data marker for loading length-patterns for this calendar.
    type DateLengthsV1Marker: KeyedDataMarker<Yokeable = DateLengthsV1<'static>>;

    /// Checks if a given BCP 47 identifier is allowed to be used with this calendar
    ///
    /// By default, just checks against DEFAULT_BCP_47_IDENTIFIER
    fn is_identifier_allowed_for_calendar(value: &Value) -> bool {
        *value == Self::DEFAULT_BCP_47_IDENTIFIER
    }
}

impl CldrCalendar for Gregorian {
    const DEFAULT_BCP_47_IDENTIFIER: Value = value!("gregory");
    type DateSymbolsV1Marker = GregorianDateSymbolsV1Marker;
    type DateLengthsV1Marker = GregorianDateLengthsV1Marker;
}

impl CldrCalendar for Buddhist {
    const DEFAULT_BCP_47_IDENTIFIER: Value = value!("buddhist");
    type DateSymbolsV1Marker = BuddhistDateSymbolsV1Marker;
    type DateLengthsV1Marker = BuddhistDateLengthsV1Marker;
}

impl CldrCalendar for Chinese {
    const DEFAULT_BCP_47_IDENTIFIER: Value = value!("chinese");
    type DateSymbolsV1Marker = ChineseDateSymbolsV1Marker;
    type DateLengthsV1Marker = ChineseDateLengthsV1Marker;
}

impl CldrCalendar for Japanese {
    const DEFAULT_BCP_47_IDENTIFIER: Value = value!("japanese");
    type DateSymbolsV1Marker = JapaneseDateSymbolsV1Marker;
    type DateLengthsV1Marker = JapaneseDateLengthsV1Marker;
}

impl CldrCalendar for JapaneseExtended {
    const DEFAULT_BCP_47_IDENTIFIER: Value = value!("japanext");
    type DateSymbolsV1Marker = JapaneseExtendedDateSymbolsV1Marker;
    type DateLengthsV1Marker = JapaneseExtendedDateLengthsV1Marker;
}

impl CldrCalendar for Coptic {
    const DEFAULT_BCP_47_IDENTIFIER: Value = value!("coptic");
    type DateSymbolsV1Marker = CopticDateSymbolsV1Marker;
    type DateLengthsV1Marker = CopticDateLengthsV1Marker;
}

impl CldrCalendar for Indian {
    const DEFAULT_BCP_47_IDENTIFIER: Value = value!("indian");
    type DateSymbolsV1Marker = IndianDateSymbolsV1Marker;
    type DateLengthsV1Marker = IndianDateLengthsV1Marker;
}

impl CldrCalendar for Persian {
    const DEFAULT_BCP_47_IDENTIFIER: Value = value!("persian");
    type DateSymbolsV1Marker = PersianDateSymbolsV1Marker;
    type DateLengthsV1Marker = PersianDateLengthsV1Marker;
}

<<<<<<< HEAD
impl CldrCalendar for Hebrew {
    const DEFAULT_BCP_47_IDENTIFIER: Value = value!("hebrew");
    type DateSymbolsV1Marker = HebrewDateSymbolsV1Marker;
    type DateLengthsV1Marker = HebrewDateLengthsV1Marker;
}

=======
>>>>>>> b7aa1174
impl CldrCalendar for IslamicObservational {
    const DEFAULT_BCP_47_IDENTIFIER: Value = value!("islamic");
    type DateSymbolsV1Marker = IslamicObservationalDateSymbolsV1Marker;
    type DateLengthsV1Marker = IslamicObservationalDateLengthsV1Marker;
}

impl CldrCalendar for IslamicCivil {
    const DEFAULT_BCP_47_IDENTIFIER: Value = value!("islamicc");
    type DateSymbolsV1Marker = IslamicCivilDateSymbolsV1Marker;
    type DateLengthsV1Marker = IslamicCivilDateLengthsV1Marker;
}

impl CldrCalendar for UmmAlQura {
    const DEFAULT_BCP_47_IDENTIFIER: Value = value!("umalqura");
    type DateSymbolsV1Marker = UmmAlQuraDateSymbolsV1Marker;
    type DateLengthsV1Marker = UmmAlQuraDateLengthsV1Marker;
}

impl CldrCalendar for IslamicTabular {
    const DEFAULT_BCP_47_IDENTIFIER: Value = value!("tbla");
    type DateSymbolsV1Marker = IslamicTabularDateSymbolsV1Marker;
    type DateLengthsV1Marker = IslamicTabularDateLengthsV1Marker;
}

impl CldrCalendar for Ethiopian {
    const DEFAULT_BCP_47_IDENTIFIER: Value = value!("ethiopic");
    type DateSymbolsV1Marker = EthiopianDateSymbolsV1Marker;
    type DateLengthsV1Marker = EthiopianDateLengthsV1Marker;
    fn is_identifier_allowed_for_calendar(value: &Value) -> bool {
        *value == value!("ethiopic") || *value == value!("ethioaa")
    }
}

impl CldrCalendar for Roc {
    const DEFAULT_BCP_47_IDENTIFIER: Value = value!("roc");
    type DateSymbolsV1Marker = RocDateSymbolsV1Marker;
    type DateLengthsV1Marker = RocDateLengthsV1Marker;
}

pub(crate) fn load_lengths_for_cldr_calendar<C, P>(
    provider: &P,
    locale: &DataLocale,
) -> Result<DataPayload<ErasedDateLengthsV1Marker>, DataError>
where
    C: CldrCalendar,
    P: DataProvider<<C as CldrCalendar>::DateLengthsV1Marker> + ?Sized,
{
    let payload = provider
        .load(DataRequest {
            locale,
            metadata: Default::default(),
        })?
        .take_payload()?;
    Ok(payload.cast())
}

pub(crate) fn load_symbols_for_cldr_calendar<C, P>(
    provider: &P,
    locale: &DataLocale,
) -> Result<DataPayload<ErasedDateSymbolsV1Marker>, DataError>
where
    C: CldrCalendar,
    P: DataProvider<<C as CldrCalendar>::DateSymbolsV1Marker> + ?Sized,
{
    let payload = provider
        .load(DataRequest {
            locale,
            metadata: Default::default(),
        })?
        .take_payload()?;
    Ok(payload.cast())
}

pub(crate) fn load_lengths_for_any_calendar_kind<P>(
    provider: &P,
    locale: &DataLocale,
    kind: AnyCalendarKind,
) -> Result<DataPayload<ErasedDateLengthsV1Marker>, DataError>
where
    P: DataProvider<GregorianDateLengthsV1Marker>
        + DataProvider<BuddhistDateLengthsV1Marker>
        + DataProvider<ChineseDateLengthsV1Marker>
        + DataProvider<JapaneseDateLengthsV1Marker>
        + DataProvider<JapaneseExtendedDateLengthsV1Marker>
        + DataProvider<CopticDateLengthsV1Marker>
        + DataProvider<IndianDateLengthsV1Marker>
        + DataProvider<IslamicObservationalDateLengthsV1Marker>
        + DataProvider<IslamicCivilDateLengthsV1Marker>
        + DataProvider<UmmAlQuraDateLengthsV1Marker>
        + DataProvider<IslamicTabularDateLengthsV1Marker>
        + DataProvider<PersianDateLengthsV1Marker>
        + DataProvider<HebrewDateLengthsV1Marker>
        + DataProvider<EthiopianDateLengthsV1Marker>
        + DataProvider<RocDateLengthsV1Marker>
        + ?Sized,
{
    let req = DataRequest {
        locale,
        metadata: Default::default(),
    };
    let payload = match kind {
        AnyCalendarKind::Gregorian => {
            DataProvider::<<Gregorian as CldrCalendar>::DateLengthsV1Marker>::load(provider, req)?
                .take_payload()?
                .cast()
        }
        AnyCalendarKind::Buddhist => {
            DataProvider::<<Buddhist as CldrCalendar>::DateLengthsV1Marker>::load(provider, req)?
                .take_payload()?
                .cast()
        }
        AnyCalendarKind::Chinese => {
            DataProvider::<<Chinese as CldrCalendar>::DateLengthsV1Marker>::load(provider, req)?
                .take_payload()?
                .cast()
        }
        AnyCalendarKind::Japanese => {
            DataProvider::<<Japanese as CldrCalendar>::DateLengthsV1Marker>::load(provider, req)?
                .take_payload()?
                .cast()
        }
        AnyCalendarKind::JapaneseExtended => DataProvider::<
            <JapaneseExtended as CldrCalendar>::DateLengthsV1Marker,
        >::load(provider, req)?
        .take_payload()?
        .cast(),
        AnyCalendarKind::Indian => {
            DataProvider::<<Indian as CldrCalendar>::DateLengthsV1Marker>::load(provider, req)?
                .take_payload()?
                .cast()
        }
        AnyCalendarKind::IslamicObservational => DataProvider::<
            <IslamicObservational as CldrCalendar>::DateLengthsV1Marker,
        >::load(provider, req)?
        .take_payload()?
        .cast(),
        AnyCalendarKind::IslamicCivil => DataProvider::<
            <IslamicCivil as CldrCalendar>::DateLengthsV1Marker,
        >::load(provider, req)?
        .take_payload()?
        .cast(),
        AnyCalendarKind::UmmAlQura => {
            DataProvider::<<UmmAlQura as CldrCalendar>::DateLengthsV1Marker>::load(provider, req)?
                .take_payload()?
                .cast()
        }
        AnyCalendarKind::IslamicTabular => DataProvider::<
            <IslamicTabular as CldrCalendar>::DateLengthsV1Marker,
        >::load(provider, req)?
        .take_payload()?
        .cast(),
        AnyCalendarKind::Persian => {
            DataProvider::<<Persian as CldrCalendar>::DateLengthsV1Marker>::load(provider, req)?
                .take_payload()?
                .cast()
        }
        AnyCalendarKind::Hebrew => {
            DataProvider::<<Hebrew as CldrCalendar>::DateLengthsV1Marker>::load(provider, req)?
                .take_payload()?
                .cast()
        }
        AnyCalendarKind::Coptic => {
            DataProvider::<<Coptic as CldrCalendar>::DateLengthsV1Marker>::load(provider, req)?
                .take_payload()?
                .cast()
        }
        AnyCalendarKind::Ethiopian => {
            DataProvider::<<Ethiopian as CldrCalendar>::DateLengthsV1Marker>::load(provider, req)?
                .take_payload()?
                .cast()
        }
        AnyCalendarKind::EthiopianAmeteAlem => {
            DataProvider::<<Ethiopian as CldrCalendar>::DateLengthsV1Marker>::load(provider, req)?
                .take_payload()?
                .cast()
        }
        AnyCalendarKind::Roc => {
            DataProvider::<<Roc as CldrCalendar>::DateLengthsV1Marker>::load(provider, req)?
                .take_payload()?
                .cast()
        }
        _ => {
            return Err(
                DataError::custom("Don't know how to load data for specified calendar")
                    .with_debug_context(&kind),
            )
        }
    };
    Ok(payload)
}

pub(crate) fn load_symbols_for_any_calendar_kind<P>(
    provider: &P,
    locale: &DataLocale,
    kind: AnyCalendarKind,
) -> Result<DataPayload<ErasedDateSymbolsV1Marker>, DataError>
where
    P: DataProvider<GregorianDateSymbolsV1Marker>
        + DataProvider<BuddhistDateSymbolsV1Marker>
        + DataProvider<ChineseDateSymbolsV1Marker>
        + DataProvider<JapaneseDateSymbolsV1Marker>
        + DataProvider<JapaneseExtendedDateSymbolsV1Marker>
        + DataProvider<CopticDateSymbolsV1Marker>
        + DataProvider<IndianDateSymbolsV1Marker>
        + DataProvider<IslamicObservationalDateSymbolsV1Marker>
        + DataProvider<IslamicCivilDateSymbolsV1Marker>
        + DataProvider<UmmAlQuraDateSymbolsV1Marker>
        + DataProvider<IslamicTabularDateSymbolsV1Marker>
        + DataProvider<PersianDateSymbolsV1Marker>
        + DataProvider<HebrewDateSymbolsV1Marker>
        + DataProvider<EthiopianDateSymbolsV1Marker>
        + DataProvider<RocDateSymbolsV1Marker>
        + ?Sized,
{
    let req = DataRequest {
        locale,
        metadata: Default::default(),
    };
    let payload = match kind {
        AnyCalendarKind::Gregorian => {
            DataProvider::<<Gregorian as CldrCalendar>::DateSymbolsV1Marker>::load(provider, req)?
                .take_payload()?
                .cast()
        }
        AnyCalendarKind::Buddhist => {
            DataProvider::<<Buddhist as CldrCalendar>::DateSymbolsV1Marker>::load(provider, req)?
                .take_payload()?
                .cast()
        }
        AnyCalendarKind::Chinese => {
            DataProvider::<<Chinese as CldrCalendar>::DateSymbolsV1Marker>::load(provider, req)?
                .take_payload()?
                .cast()
        }
        AnyCalendarKind::Japanese => {
            DataProvider::<<Japanese as CldrCalendar>::DateSymbolsV1Marker>::load(provider, req)?
                .take_payload()?
                .cast()
        }
        AnyCalendarKind::JapaneseExtended => DataProvider::<
            <JapaneseExtended as CldrCalendar>::DateSymbolsV1Marker,
        >::load(provider, req)?
        .take_payload()?
        .cast(),
        AnyCalendarKind::Indian => {
            DataProvider::<<Indian as CldrCalendar>::DateSymbolsV1Marker>::load(provider, req)?
                .take_payload()?
                .cast()
        }
        AnyCalendarKind::IslamicObservational => DataProvider::<
            <IslamicObservational as CldrCalendar>::DateSymbolsV1Marker,
        >::load(provider, req)?
        .take_payload()?
        .cast(),
        AnyCalendarKind::IslamicCivil => DataProvider::<
            <IslamicCivil as CldrCalendar>::DateSymbolsV1Marker,
        >::load(provider, req)?
        .take_payload()?
        .cast(),
        AnyCalendarKind::UmmAlQura => {
            DataProvider::<<UmmAlQura as CldrCalendar>::DateSymbolsV1Marker>::load(provider, req)?
                .take_payload()?
                .cast()
        }
        AnyCalendarKind::IslamicTabular => DataProvider::<
            <IslamicTabular as CldrCalendar>::DateSymbolsV1Marker,
        >::load(provider, req)?
        .take_payload()?
        .cast(),
        AnyCalendarKind::Persian => {
            DataProvider::<<Persian as CldrCalendar>::DateSymbolsV1Marker>::load(provider, req)?
                .take_payload()?
                .cast()
        }
        AnyCalendarKind::Hebrew => {
            DataProvider::<<Hebrew as CldrCalendar>::DateSymbolsV1Marker>::load(provider, req)?
                .take_payload()?
                .cast()
        }
        AnyCalendarKind::Coptic => {
            DataProvider::<<Coptic as CldrCalendar>::DateSymbolsV1Marker>::load(provider, req)?
                .take_payload()?
                .cast()
        }
        AnyCalendarKind::Ethiopian => {
            DataProvider::<<Ethiopian as CldrCalendar>::DateSymbolsV1Marker>::load(provider, req)?
                .take_payload()?
                .cast()
        }
        AnyCalendarKind::EthiopianAmeteAlem => {
            DataProvider::<<Ethiopian as CldrCalendar>::DateSymbolsV1Marker>::load(provider, req)?
                .take_payload()?
                .cast()
        }
        AnyCalendarKind::Roc => {
            DataProvider::<<Roc as CldrCalendar>::DateSymbolsV1Marker>::load(provider, req)?
                .take_payload()?
                .cast()
        }
        _ => {
            return Err(
                DataError::custom("Don't know how to load data for specified calendar")
                    .with_debug_context(&kind),
            )
        }
    };
    Ok(payload)
}<|MERGE_RESOLUTION|>--- conflicted
+++ resolved
@@ -7,11 +7,7 @@
 use icu_calendar::chinese::Chinese;
 use icu_calendar::roc::Roc;
 use icu_calendar::{
-<<<<<<< HEAD
-    buddhist::Buddhist, coptic::Coptic, ethiopian::Ethiopian, hebrew::Hebrew, indian::Indian,
-=======
-    buddhist::Buddhist, coptic::Coptic, ethiopian::Ethiopian, indian::Indian,
->>>>>>> b7aa1174
+    buddhist::Buddhist, coptic::Coptic, ethiopian::Ethiopian, indian::Indian, hebrew::Hebrew,
     islamic::IslamicCivil, islamic::IslamicObservational, islamic::IslamicTabular,
     islamic::UmmAlQura, japanese::Japanese, japanese::JapaneseExtended, persian::Persian,
     Gregorian,
@@ -91,15 +87,12 @@
     type DateLengthsV1Marker = PersianDateLengthsV1Marker;
 }
 
-<<<<<<< HEAD
 impl CldrCalendar for Hebrew {
     const DEFAULT_BCP_47_IDENTIFIER: Value = value!("hebrew");
     type DateSymbolsV1Marker = HebrewDateSymbolsV1Marker;
     type DateLengthsV1Marker = HebrewDateLengthsV1Marker;
 }
 
-=======
->>>>>>> b7aa1174
 impl CldrCalendar for IslamicObservational {
     const DEFAULT_BCP_47_IDENTIFIER: Value = value!("islamic");
     type DateSymbolsV1Marker = IslamicObservationalDateSymbolsV1Marker;
